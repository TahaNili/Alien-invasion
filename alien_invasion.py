--- conflicted
+++ resolved
@@ -9,6 +9,7 @@
 from src.scoreboard import Scoreboard
 from src.menu import MainMenu, SettingsMenu
 from src.debug import Debug
+from src.game_over import GameOver
 
 
 def apply_display_settings(screen, ai_settings):
@@ -48,7 +49,7 @@
     You can view and download them here: https://opengameart.org/content/8-bit-sound-effects-2
     """)
     
-    # Initialize pygame, settings, screen object and assets.
+    # Initialize pygame, settings, and screen object.
     pygame.init()
     pygame.mixer.init()
     
@@ -61,40 +62,37 @@
     screen_bg = pygame.transform.scale(screen_bg, (ai_settings.screen_width*2, ai_settings.screen_width*2))
     screen_bg_2 = pygame.transform.rotate(screen_bg, 180)
     clock = pygame.time.Clock()
-    alien_spawn_timer = pygame.time.get_ticks()
 
     # Create game objects
     stats = GameStats(ai_settings)
     sb = Scoreboard(ai_settings, screen, stats)
-<<<<<<< HEAD
-=======
-
-    # Make a ship, a group of bullets and alien bullets, and a group of aliens.
->>>>>>> f6993890
     ship = Ship(ai_settings, screen)
     bullets = Group()
+    alien_bullets = Group()  # Group for alien bullets
     aliens = Group()
     cargoes = Group()
-<<<<<<< HEAD
     play_button = Button(ai_settings, screen, "Play")
     debug = Debug(screen, ai_settings)
+    game_over = GameOver(screen, stats)
 
     # Game state
     current_menu = None
     game_paused = False
     need_display_update = False
-=======
-    alien_bullets = Group()
->>>>>>> f6993890
 
     def start_game():
         stats.game_active = True
         stats.reset_stats()
+        sb.prep_score()
+        sb.prep_high_score()
+        sb.prep_level()
+        sb.prep_ships()
         pygame.mouse.set_visible(False)
         
         # Empty game objects
         aliens.empty()
         bullets.empty()
+        alien_bullets.empty()
         cargoes.empty()
         
         # Create new fleet and center ship
@@ -180,9 +178,8 @@
             ai_settings.input_handler.update()
             # Update game objects
             ship.update()
-<<<<<<< HEAD
-            update_bullets(ai_settings, screen, stats, sb, ship, aliens, bullets, cargoes)
-            update_aliens(ai_settings, stats, screen, ship, aliens, bullets, cargoes, sb)
+            update_bullets(ai_settings, screen, stats, sb, ship, aliens, bullets, cargoes, alien_bullets)
+            update_aliens(ai_settings, screen, stats, sb, ship, aliens, bullets, cargoes, alien_bullets)
             # Update debug info
             debug.update(ship, aliens, bullets, cargoes, stats)
 
@@ -200,10 +197,14 @@
             cargoes.draw(screen)
             for bullet in bullets.sprites():
                 bullet.draw_bullet()
+            for bullet in alien_bullets.sprites():  # Draw alien bullets
+                bullet.draw_bullet()
             sb.show_score()
         elif current_menu:
             current_menu.draw()
         else:
+            if stats.ships_left == 0:
+                game_over.draw()
             play_button.draw_button()
             
         # Draw debug overlay
@@ -212,21 +213,7 @@
         
         # Make the most recently drawn screen visible.
         pygame.display.flip()
-=======
-            gf.update_bullets(ai_settings, screen, stats, sb, ship, aliens, bullets, cargoes,alien_bullets)
-            gf.update_aliens(ai_settings, stats, screen, ship, aliens, bullets, cargoes, sb)
-
-        gf.update_screen(ai_settings, screen, stats, sb, ship, aliens, bullets, play_button, screen_bg,
-                         screen_bg_2, cargoes,alien_bullets)
->>>>>>> f6993890
         clock.tick(ai_settings.fps)
-
-        # aliens fire timer
-        current_time = pygame.time.get_ticks()
-        if current_time - alien_spawn_timer > 100:   
-            gf.alien_fire(ai_settings, screen, aliens, alien_bullets)
-            alien_spawn_timer = current_time
-
 
 
 if __name__ == '__main__':
