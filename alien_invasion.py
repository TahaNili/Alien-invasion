import logging
import pygame
from pygame.sprite import Group

import src.game_functions as gf
from src.entities.ui.elements.button import Button as btn
from src.entities.ui.elements.scoreboard import Scoreboard
<<<<<<< HEAD
=======
from src.resources.texture_atlas import TextureAtlas
>>>>>>> 534dc14d
from src.game_functions import generate_heart
from src.game_stats import GameStats
from src.health import Health
from src.input import Input
<<<<<<< HEAD
from src.settings import ASSETS_DIR, SCREEN_HEIGHT, SCREEN_WIDTH, Settings
from src.ship import Ship


def run_game():
=======
from src.settings import SCREEN_HEIGHT, SCREEN_WIDTH, Settings
from src.ship import Ship
from src.log_manager import LogManager
from src.region import Region, RegionManager


def init_regions(screen: pygame.Surface) -> RegionManager:
    size: tuple[int, int] = screen.get_size()

    return RegionManager(size,
        Region("Starfield Stage - 1", "starfield/1.png", 0, size),
        Region("Starfield Stage - 2", "starfield/2.png", 200, size),
        Region("Starfield Stage - 3", "starfield/3.png", 400, size),
        Region("Starfield Stage - 4", "starfield/4.png", 600, size),
        Region("Starfield Stage - 5", "starfield/5.png", 800, size),
        Region("Verdant Expanse Stage - 1", "verdant expanse/1.png", 1100, size),
        Region("Verdant Expanse Stage - 2", "verdant expanse/2.png", 1400, size),
        Region("Verdant Expanse Stage - 3", "verdant expanse/3.png", 1700, size),
        Region("Verdant Expanse Stage - 4", "verdant expanse/4.png", 2000, size),
        Region("Verdant Expanse Stage - 5", "verdant expanse/5.png", 2300, size),
        Region("Violet Void Stage - 1", "violet void/1.png", 2700, size),
        Region("Violet Void Stage - 2", "violet void/2.png", 3100, size),
        Region("Violet Void Stage - 3", "violet void/3.png", 3500, size),
        Region("Violet Void Stage - 4", "violet void/4.png", 3900, size),
        Region("Violet Void Stage - 5", "violet void/5.png", 4300, size)
    )

def run_game():
    LogManager.init()
>>>>>>> 534dc14d
    pygame.init()

    logger = logging.getLogger(__name__)

    logger.info("Starting game...")

    ai_settings = Settings()
    input = Input()

    screen: pygame.Surface = pygame.display.set_mode((SCREEN_WIDTH, SCREEN_HEIGHT))
<<<<<<< HEAD
    pygame.display.set_caption("Alien Invasion")
    screen_bg: pygame.Surface = pygame.image.load(ASSETS_DIR / "images" / "space3.png")
    screen_bg = pygame.transform.scale(screen_bg, (SCREEN_WIDTH * 2, SCREEN_HEIGHT * 2))

    screen_bg_2: pygame.Surface = pygame.transform.rotate(screen_bg, 180)
=======

    TextureAtlas.initialize()
    logger.info("Initializing region manager")
    region_manager: RegionManager = init_regions(screen)

    pygame.display.set_caption("Alien Invasion")
>>>>>>> 534dc14d

    clock = pygame.time.Clock()
    alien_spawn_timer = pygame.time.get_ticks()

    # Create an instance to store game statistics and create scoreboard.
    stats = GameStats()
    sb = Scoreboard(screen, stats)

    health = Health()
    health.reset()

    # Make a ship, and a group for each game sprite.
    ship = Ship(input)
    bullets = Group()
    aliens = Group()
    cargoes = Group()
    alien_bullets = Group()
    hearts = Group()
    shields = Group()

    play_button = btn(
        "start",
        (240, 64),
        (screen.get_rect().centerx - 120, screen.get_rect().centery + -74),
<<<<<<< HEAD
        lambda: gf.run_play_button(ai_settings, stats, ship, aliens, cargoes, bullets, health),
=======
        lambda: gf.run_play_button(ai_settings, stats, ship, aliens, cargoes, bullets, health, region_manager),
>>>>>>> 534dc14d
        lambda: not stats.game_active and not stats.credits_active,
    )

    credits_button = btn(
        "Credits",
        (240, 64),
        (screen.get_rect().centerx - 120, screen.get_rect().centery + 10),
        lambda: gf.run_credit_button(stats),
        lambda: not stats.credits_active and not stats.game_active,
    )

    back_button = btn(
        "Back",
        (240, 64),
        (10, 50),
        lambda: gf.run_back_button(stats),
        lambda: stats.credits_active,
    )

    alien_spawn_counter = 0

    gf.load_animations(screen)
    gf.load_credits()

    logger.info("Game started")

    # Start the main loop for the game.
    while True:
        input.update()
        gf.check_events(ai_settings, input, screen, stats, ship, bullets)
        if stats.game_active:
            # Prevent mouse from going out of screen.
            pygame.event.set_grab(True)

            # Update game sprites
            gf.update_game_sprites(
                ai_settings,
                screen,
                stats,
                sb,
                ship,
                aliens,
                bullets,
                cargoes,
                alien_bullets,
                health,
                hearts,
                shields,
            )
        else:
            pygame.event.set_grab(False)

        gf.update_screen(
<<<<<<< HEAD
=======
            region_manager,
>>>>>>> 534dc14d
            ai_settings,
            screen,
            stats,
            sb,
            ship,
            aliens,
            bullets,
            play_button,
            credits_button,
            back_button,
<<<<<<< HEAD
            screen_bg,
            screen_bg_2,
=======
>>>>>>> 534dc14d
            cargoes,
            alien_bullets,
            health,
            hearts,
            shields,
        )

        clock.tick(ai_settings.fps)

        # Aliens fire timer
        current_time = pygame.time.get_ticks()

        if region_manager.can_spawn_objects():
            if current_time - alien_spawn_timer > 100:
                gf.alien_fire(ai_settings, stats, screen, aliens, alien_bullets, ship)

<<<<<<< HEAD
            generate_heart(stats, screen, hearts)
            gf.generate_shields(screen, ai_settings, stats, shields)
=======
                generate_heart(stats, screen, hearts)
                gf.generate_shields(screen, ai_settings, stats, shields)
>>>>>>> 534dc14d

                if alien_spawn_counter % 10 == 0:
                    gf.spawn_random_alien(ai_settings, screen, aliens)

                alien_spawn_counter += 1
                alien_spawn_timer = current_time
        else:
            bullets.empty()
            aliens.empty()
            alien_bullets.empty()
            cargoes.empty()
            hearts.empty()
            shields.empty()


run_game()<|MERGE_RESOLUTION|>--- conflicted
+++ resolved
@@ -5,21 +5,11 @@
 import src.game_functions as gf
 from src.entities.ui.elements.button import Button as btn
 from src.entities.ui.elements.scoreboard import Scoreboard
-<<<<<<< HEAD
-=======
 from src.resources.texture_atlas import TextureAtlas
->>>>>>> 534dc14d
 from src.game_functions import generate_heart
 from src.game_stats import GameStats
 from src.health import Health
 from src.input import Input
-<<<<<<< HEAD
-from src.settings import ASSETS_DIR, SCREEN_HEIGHT, SCREEN_WIDTH, Settings
-from src.ship import Ship
-
-
-def run_game():
-=======
 from src.settings import SCREEN_HEIGHT, SCREEN_WIDTH, Settings
 from src.ship import Ship
 from src.log_manager import LogManager
@@ -49,7 +39,6 @@
 
 def run_game():
     LogManager.init()
->>>>>>> 534dc14d
     pygame.init()
 
     logger = logging.getLogger(__name__)
@@ -60,20 +49,12 @@
     input = Input()
 
     screen: pygame.Surface = pygame.display.set_mode((SCREEN_WIDTH, SCREEN_HEIGHT))
-<<<<<<< HEAD
-    pygame.display.set_caption("Alien Invasion")
-    screen_bg: pygame.Surface = pygame.image.load(ASSETS_DIR / "images" / "space3.png")
-    screen_bg = pygame.transform.scale(screen_bg, (SCREEN_WIDTH * 2, SCREEN_HEIGHT * 2))
-
-    screen_bg_2: pygame.Surface = pygame.transform.rotate(screen_bg, 180)
-=======
 
     TextureAtlas.initialize()
     logger.info("Initializing region manager")
     region_manager: RegionManager = init_regions(screen)
 
     pygame.display.set_caption("Alien Invasion")
->>>>>>> 534dc14d
 
     clock = pygame.time.Clock()
     alien_spawn_timer = pygame.time.get_ticks()
@@ -98,11 +79,7 @@
         "start",
         (240, 64),
         (screen.get_rect().centerx - 120, screen.get_rect().centery + -74),
-<<<<<<< HEAD
-        lambda: gf.run_play_button(ai_settings, stats, ship, aliens, cargoes, bullets, health),
-=======
         lambda: gf.run_play_button(ai_settings, stats, ship, aliens, cargoes, bullets, health, region_manager),
->>>>>>> 534dc14d
         lambda: not stats.game_active and not stats.credits_active,
     )
 
@@ -156,10 +133,7 @@
             pygame.event.set_grab(False)
 
         gf.update_screen(
-<<<<<<< HEAD
-=======
             region_manager,
->>>>>>> 534dc14d
             ai_settings,
             screen,
             stats,
@@ -170,11 +144,6 @@
             play_button,
             credits_button,
             back_button,
-<<<<<<< HEAD
-            screen_bg,
-            screen_bg_2,
-=======
->>>>>>> 534dc14d
             cargoes,
             alien_bullets,
             health,
@@ -191,13 +160,8 @@
             if current_time - alien_spawn_timer > 100:
                 gf.alien_fire(ai_settings, stats, screen, aliens, alien_bullets, ship)
 
-<<<<<<< HEAD
-            generate_heart(stats, screen, hearts)
-            gf.generate_shields(screen, ai_settings, stats, shields)
-=======
                 generate_heart(stats, screen, hearts)
                 gf.generate_shields(screen, ai_settings, stats, shields)
->>>>>>> 534dc14d
 
                 if alien_spawn_counter % 10 == 0:
                     gf.spawn_random_alien(ai_settings, screen, aliens)
