--- conflicted
+++ resolved
@@ -68,13 +68,10 @@
 
         # Aliens fire timer
         current_time = pygame.time.get_ticks()
-<<<<<<< HEAD
+
         if current_time - alien_spawn_timer > 100:
             gf.alien_fire(ai_settings,stats, screen, aliens, alien_bullets)
-=======
-        if current_time - alien_spawn_timer > 100:   
-            gf.alien_fire(ai_settings,stats, screen, aliens, alien_bullets,ship)
->>>>>>> 822f35c3
+
             gf.generate_heart(ai_settings, stats, screen, hearts)
             if alien_spawn_counter % 10 == 0:
                 gf.spawn_random_alien(ai_settings, screen, aliens)
