--- conflicted
+++ resolved
@@ -6,10 +6,7 @@
 import pygame
 
 from src.entities.items.shield import SHIELD_TIME
-<<<<<<< HEAD
-=======
 from src.resources.texture_atlas import TextureAtlas
->>>>>>> 534dc14d
 
 from .game_stats import GameStats
 
@@ -57,19 +54,11 @@
         """Draw health bar in the top-left corner."""
         heart_size: tuple[int, int] = (20, 20)
         full_heart: pygame.Surface = pygame.transform.scale(
-<<<<<<< HEAD
-            pygame.image.load("data/assets/hearts/full_heart.png"),
-            heart_size,
-        )
-        empty_heart: pygame.Surface = pygame.transform.scale(
-            pygame.image.load("data/assets/hearts/empty_heart.png"),
-=======
             TextureAtlas.get_sprite_texture("heart/full_heart.png"),
             heart_size,
         )
         empty_heart: pygame.Surface = pygame.transform.scale(
             TextureAtlas.get_sprite_texture("heart/empty_heart.png"),
->>>>>>> 534dc14d
             heart_size,
         )
 
