--- conflicted
+++ resolved
@@ -323,7 +323,6 @@
         if heart.rect.bottom <= 0:
             hearts.remove(heart)
 
-<<<<<<< HEAD
 
 def alien_fire(ai_settings,stats, screen, aliens, alien_bullets):
     if stats.game_active : 
@@ -331,14 +330,6 @@
             if type(alien) is AlienL1:
                 if randint(1, 1000) <= ai_settings.alien_fire_chance:
                     bullet = AlienBullet(ai_settings, screen, alien)
-=======
-def alien_fire(ai_settings,stats, screen, aliens, alien_bullets,ship):
-    if stats.game_active : 
-        for alien in aliens.sprites():
-            if type(alien) is AlienL1:
-                if randint(1, 1000) <= ai_settings.alien_fire_chance:  
-                    bullet = AlienBullet(ai_settings, screen, alien,ship)
->>>>>>> 822f35c3
                     alien_bullets.add(bullet)
             elif type(alien) is AlienL2:
                 if randint(1, 1000) <= ai_settings.alien_l2_fire_chance:  
