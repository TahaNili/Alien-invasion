import sys
import pygame
from time import sleep
from random import randint
from src.bullet import Bullet
from src.alien import Alien,AlienL2
from src.bullet import AlienBullet
from src.heart import Heart

pygame.mixer.init()

sound_fire = pygame.mixer.Sound('data/assets/sounds/fire.ogg')
sound_explosion = pygame.mixer.Sound('data/assets/sounds/explosion.ogg')
one_time_do_bullet_hit_flag = False

def load_sounds():
    global sound_fire, sound_explosion
    sound_fire = pygame.mixer.Sound('data/assets/sounds/fire.ogg')
    sound_explosion = pygame.mixer.Sound('data/assets/sounds/explosion.ogg')


def check_keydown_events(event, ai_settings, screen, stats, ship, bullets):
    if event.key == pygame.K_RIGHT or event.key == pygame.K_d:
        ship.moving_right = True

    if event.key == pygame.K_q:
        sys.exit()

    if event.key == pygame.K_LEFT or event.key == pygame.K_a:
        ship.moving_left = True

<<<<<<< HEAD
=======
    if event.key == pygame.K_SPACE:
        fire_bullet(ai_settings, screen, stats, ship, bullets)

>>>>>>> cd09a497
    if event.key == pygame.K_UP or event.key == pygame.K_w:
        ship.moving_up = True

    if event.key == pygame.K_DOWN or event.key == pygame.K_s:
        ship.moving_down = True


def fire_bullet(ai_settings, screen, stats, ship, bullets):
    """Fire a bullet if limit not reached yet."""
    # Create a new bullet and add it to the bullets group.
    if len(bullets) < ai_settings.bullets_allowed and stats.game_active:
        new_bullet = Bullet(ai_settings, screen, ship)
        bullets.add(new_bullet)
        sound_fire.play()


def check_keyup_events(event, ship):
    if event.key == pygame.K_RIGHT or event.key == pygame.K_d:
        ship.moving_right = False
    if event.key == pygame.K_LEFT or event.key == pygame.K_a:
        ship.moving_left = False
    if event.key == pygame.K_UP or event.key == pygame.K_w:
        ship.moving_up = False
    if event.key == pygame.K_DOWN or event.key == pygame.K_s:
        ship.moving_down = False

    
def check_events(ai_settings, screen, stats, play_button, ship, aliens, bullets, cargoes, health):
    """Respond to key presses and mouse events."""
    for event in pygame.event.get():

        if event.type == pygame.QUIT:
            sys.exit()

        elif event.type == pygame.KEYDOWN:
            check_keydown_events(event, ai_settings, screen, stats, ship, bullets)

        elif event.type == pygame.KEYUP:
            check_keyup_events(event, ship)

        elif event.type == pygame.MOUSEBUTTONDOWN:
            if stats.game_active:
                fire_bullet(ai_settings, screen, ship, bullets)
            else:
                mouse_x, mouse_y = pygame.mouse.get_pos()
                check_play_button(ai_settings, screen, stats, play_button, ship, aliens, bullets, cargoes, health, mouse_x, mouse_y)


def check_play_button(ai_settings, screen, stats, play_button, ship, aliens, cargoes, bullets, health, mouse_x, mouse_y):
    """start a new game when the player clicks play."""
    button_clicked = play_button.rect.collidepoint(mouse_x, mouse_y)
    if button_clicked and not stats.game_active:
        # reset the game settings.
        ai_settings.initialize_dynamic_settings()

        # Hide the mouse cursor.
        pygame.mouse.set_visible(False)
        # Reset the game statistics.
        stats.reset_stats()
        stats.game_active = True          

        # Empty the list of aliens and bullets.
        aliens.empty()
        bullets.empty()
        cargoes.empty()

        # Create a new fleet and center the ship.
        create_fleet(ai_settings, screen, ship, aliens, cargoes)
        ship.center_ship()

        # Make helath full
        health.initHealth()


def update_screen(ai_settings, screen, stats, sb, ship, aliens, bullets, play_button, screen_bg, screen_bg_2, cargoes,alien_bullets, health, hearts):
    """Update image on the screen and flip to the new screen."""
    # Redraw the screen during each pass through the loop
    screen.fill(ai_settings.bg_color)
    screen.blit(screen_bg, (ai_settings.bg_screen_x, ai_settings.bg_screen_y))
    screen.blit(screen_bg_2, (ai_settings.bg_screen_2_x, ai_settings.bg_screen_2_y))

    # Redraw all bullets behind ship and aliens.
    for bullet in bullets.sprites():
        # TODO: There is an interesting bug in here!
        try:
            bullet.draw_bullet()
        except:
            pass
    
    for bullet in alien_bullets.sprites():
        bullet.draw_bullet()

    for heart in hearts.sprites():
        heart.draw_heart()

    ship.bltime()
    aliens.draw(screen)
    cargoes.draw(screen)
    health.show_health()

    # Draw the score information.
    sb.show_score()

    # Draw the play button if the game is inactive
    if not stats.game_active:
        play_button.draw_button()
    else:
        # Resetting the background when it leaves screen
        if ai_settings.bg_screen_y >= ai_settings.screen_height:
            ai_settings.bg_screen_y = -ai_settings.screen_height * 2

        if ai_settings.bg_screen_2_y >= ai_settings.screen_height:
            ai_settings.bg_screen_2_y = -ai_settings.screen_height * 2

        # Updating the background when it leaves screen
        ai_settings.bg_screen_y += ai_settings.bg_screen_scroll_speed
        ai_settings.bg_screen_2_y += ai_settings.bg_screen_scroll_speed

    pygame.display.flip()


def update_bullets(ai_settings, screen, stats, sb, ship, aliens, bullets, cargoes,alien_bullets, health):
    """Update position of bullets and get rid of old bullets."""
    bullets.update()
    alien_bullets.update()
    # Get rid of bullets that have disappeared
    for bullet in bullets.copy():
        if bullet.rect.bottom <= 0:
            bullets.remove(bullet)
    for bullet in alien_bullets.copy():
        if bullet.rect.top >= ai_settings.screen_height:
            alien_bullets.remove(bullet)

    check_bullet_alien_collisions(ai_settings, screen, stats, sb, ship, aliens, bullets, cargoes)
    check_bullet_ship_collisions(ai_settings, screen, stats, health, ship, aliens, alien_bullets, cargoes)


def check_bullet_alien_collisions(ai_settings, screen, stats, sb, ship, aliens, bullets, cargoes):
    """Respond to bullet-alien collisions."""
    # Remove any bullets and aliens that have collided.
    # Check for any bullets that have hit aliens.
    # If so, get rid of the bullet and the alien.
    collisions_1 = pygame.sprite.groupcollide(bullets, aliens, True,False)
    collisions_2 = pygame.sprite.groupcollide(bullets, cargoes, True, True)
    collisions_3 = pygame.sprite.groupcollide(aliens, cargoes, False, True)

    # if we hit alien
    if collisions_1:
        for aliens_hit in collisions_1.values():
            for alien in aliens_hit:
                alien.health -= 1 
                if alien.health <= 0 :
                    aliens.remove(alien)

            stats.score += ai_settings.alien_points * len(aliens)
            sb.prep_score()
            sound_explosion.play()

    # if we hit cargo:
    if collisions_2:
        for _ in collisions_2.values():
            stats.score -= ai_settings.cargo_points
            sb.prep_score()
            sound_explosion.play()

    # if cargo hit alien:
    if collisions_3:
        for _ in collisions_3.values():
            stats.score -= ai_settings.cargo_points
            sb.prep_score()
            sound_explosion.play()

    if len(aliens) == 0:
        # Destroy existing bullets, speed up game, and create new fleet.
        bullets.empty()
        ai_settings.increase_speed()
        create_fleet(ai_settings, screen, ship, aliens, cargoes)

def check_bullet_ship_collisions(ai_settings, screen, stats, health, ship, aliens, alien_bullets, cargoes):
    """Respond to bullet-ship collisions."""
    collisions_1 = pygame.sprite.spritecollideany(ship, alien_bullets)

    # if alien hit we
    if collisions_1:
        sound_explosion.play()
        alien_bullets.remove(collisions_1)
        health.decreaseHealth(stats)


def get_number_aliens_x(ai_settings, alien_width):
    """Determine the number of aliens that fit in row."""
    available_space_x = ai_settings.screen_width - 2 * alien_width
    # Escape 2 aliens_width from each side of display
    number_aliens_x = int(available_space_x / (2 * alien_width))
    # available_space_x / ([Two aliens in each side SO ONE IN MIDDLE])
    return number_aliens_x


def get_number_rows(ai_settings, ship_height, alien_height):
    """Determine the number of rows of aliens that fit on the screen."""
    available_space_y = (ai_settings.screen_height - (3 * alien_height) - ship_height)
    number_rows = int(available_space_y / (2 * alien_height))
    return number_rows


def create_alien(ai_settings, screen, aliens, alien_number, row_number):
    """Create an alien and place it in the row."""
    if randint(1, 100) <= ai_settings.alien_l2_spawn_chance: 
        alien = AlienL2(ai_settings, screen, alien_type=0)
        alien_width = alien.rect.width
        alien.x = alien_width + 2 * alien_width * alien_number
        alien.rect.x = alien.x
        alien.rect.y = alien.rect.height + 2 * alien.rect.height * row_number
        aliens.add(alien)
    else:
        alien = Alien(ai_settings, screen, alien_type=0)
        alien_width = alien.rect.width
        alien.x = alien_width + 2 * alien_width * alien_number
        alien.rect.x = alien.x
        alien.rect.y = alien.rect.height + 2 * alien.rect.height * row_number
        aliens.add(alien)


def create_cargo(ai_settings, screen, cargoes):
    """Create a cargo and place it in the aliens."""
    cargo = Alien(ai_settings, screen, alien_type=1)
    cargoes.add(cargo)


def create_fleet(ai_settings, screen, ship, aliens, cargoes):
    """Create a full fleet of aliens."""
    # Create an alien and find the number of aliens in a row.
    # Spacing between each alien is equal to one alien width.
    alien = Alien(ai_settings, screen)
    number_aliens_x = get_number_aliens_x(ai_settings, alien.rect.width)
    number_rows = get_number_rows(ai_settings, ship.rect.height, alien.rect.height)

    # Create the first row of aliens.
    for row_number in range(number_rows):
        for alien_number in range(number_aliens_x):
            # Create an alien and place it in the row.
            create_alien(ai_settings, screen, aliens, alien_number, row_number)

            if randint(1, 100) <= ai_settings.cargo_drop_chance:
                create_cargo(ai_settings, screen, cargoes)


def check_fleet_edges(ai_settings, aliens):
    """Respond appropriately if any aliens have reached an edge."""
    for alien in aliens.sprites():
        if alien.type == 0:
            if alien.check_edges():
                change_fleet_direction(ai_settings, aliens)
                break


def change_fleet_direction(ai_settings, aliens):
    """Drop the entire fleet and change the fleet's direction."""
    for aliens in aliens.sprites():
        aliens.rect.y += ai_settings.fleet_drop_speed
    ai_settings.fleet_direction *= -1


def ship_hit(ai_settings, stats, screen, ship, aliens, bullets, cargoes):
    """Respond to ship being hit by alien."""
    if stats.ships_left > 0:
        # Decrement ships_left.
        stats.ships_left -= 1

        # Empty the list of aliens and bullets.
        aliens.empty()
        bullets.empty()

        # Create a new fleet and center the ship.
        create_fleet(ai_settings, screen, ship, aliens, cargoes)
        ship.center_ship()

        # Pause
        sleep(0.5)
    else:
        stats.game_active = False
        pygame.mouse.set_visible(True)


def check_aliens_bottom(ai_settings, stats, screen, ship, aliens, bullets, cargoes):
    """Check if any alien have reached the bottom of the screen."""
    screen_rect = screen.get_rect()
    for alien in aliens.sprites():
        if alien.rect.bottom >= screen_rect.bottom:
            # Treat this same as if the ship got hit.
            if alien.type == 0:
                ship_hit(ai_settings, stats, screen, ship, aliens, bullets, cargoes)
                break


def update_aliens(ai_settings, stats, screen, ship, aliens, bullets, cargoes, health):
    """Check if the fleet is at the edge, and then update the position of all aliens in the fleet."""
    check_fleet_edges(ai_settings, aliens)
    aliens.update()
    cargoes.update()

    check_collideany_ship_alien = pygame.sprite.spritecollideany(ship, aliens)
    if check_collideany_ship_alien:
        sound_explosion.play()
        aliens.remove(check_collideany_ship_alien)
        health.decreaseHealth(stats)

    check_collideany_ship_cargoes = pygame.sprite.spritecollideany(ship, aliens)
    if check_collideany_ship_cargoes:
        sound_explosion.play()
        aliens.remove(check_collideany_ship_cargoes)
        health.decreaseHealth(stats)
    # look for aliens hitting the bottom of the screen.
    check_aliens_bottom(ai_settings, stats, screen, ship, aliens, bullets, cargoes)


def update_hearts(ship, health, hearts):
    hearts.update()

    check_collideany_ship_hearts = pygame.sprite.spritecollideany(ship, hearts)
    if check_collideany_ship_hearts:
        hearts.remove(check_collideany_ship_hearts)
        health.increaseHealth()

    for heart in hearts.copy():
        if heart.rect.bottom <= 0:
            hearts.remove(heart)

def alien_fire(ai_settings,stats, screen, aliens, alien_bullets):
    if stats.game_active : 
        for alien in aliens.sprites():
            if type(alien) is Alien:
                if randint(1, 1000) <= ai_settings.alien_fire_chance:  
                    bullet = AlienBullet(ai_settings, screen, alien)
                    alien_bullets.add(bullet)
            elif type(alien) is AlienL2:
                if randint(1, 1000) <= ai_settings.alien_l2_fire_chance:  
                    bullet = AlienBullet(ai_settings, screen, alien)
                    alien_bullets.add(bullet)

def generate_heart(ai_settings,stats, screen, heart_group):
    if stats.game_active : 
        if randint(1, 1000) <= ai_settings.generate_heart_chance:  
            heart = Heart(ai_settings, screen)
            heart_group.add(heart)
        <|MERGE_RESOLUTION|>--- conflicted
+++ resolved
@@ -29,12 +29,9 @@
     if event.key == pygame.K_LEFT or event.key == pygame.K_a:
         ship.moving_left = True
 
-<<<<<<< HEAD
-=======
     if event.key == pygame.K_SPACE:
         fire_bullet(ai_settings, screen, stats, ship, bullets)
 
->>>>>>> cd09a497
     if event.key == pygame.K_UP or event.key == pygame.K_w:
         ship.moving_up = True
 
