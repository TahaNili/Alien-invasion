--- conflicted
+++ resolved
@@ -4,11 +4,8 @@
 import pygame
 from pygame.sprite import Sprite
 
-<<<<<<< HEAD
-=======
 from src.resources.texture_atlas import TextureAtlas
 
->>>>>>> 534dc14d
 from . import settings
 
 
@@ -20,11 +17,7 @@
         self.screen: pygame.Surface = pygame.display.get_surface()
 
         # Load and scale bullet image
-<<<<<<< HEAD
-        self.image: pygame.Surface = pygame.image.load(r"data/assets/sprites/golden_bullet.png")
-=======
         self.image: pygame.Surface = TextureAtlas.get_sprite_texture("bullet/golden_bullet.png")
->>>>>>> 534dc14d
         self.image_size: tuple[int, int] = self.image.get_size()
         self.image = pygame.transform.scale(self.image, (self.image_size[0] * 0.03, self.image_size[1] * 0.03))
         self.rect = self.image.get_rect()
